# Bitcoin Price Tag

Chrome extension to automatically annotate fiat prices online with their equivalents in bitcoin.

<img width="269" alt="Screen Shot 2021-10-05 at 5 10 13 PM" src="https://user-images.githubusercontent.com/3598502/138306555-d368d939-02a6-4365-8036-22e7e305fcde.png">
<img width="635" alt="Screen Shot 2021-10-05 at 5 11 49 PM" src="https://user-images.githubusercontent.com/3598502/138306557-dee94fba-1982-44a6-b208-4c8cd0490f0b.png">

## Under the Hood

**Bitcoin Price Tag** uses the CoinDesk API to fetch the current price of bitcoin and uses that to convert fiat-denominated prices to bitcoin.

<<<<<<< HEAD
## Development

### Prerequisites

- [Node.js](https://nodejs.org/) >= 18
- [pnpm](https://pnpm.io/) >= 8

### Setup

```bash
# Install dependencies
pnpm install
```

### Testing

The project uses Vitest for testing.

```bash
# Run tests once
pnpm test

# Run tests in watch mode
pnpm test:watch

# Run tests with coverage
pnpm test:coverage
```
=======
Fork of the original extension published [here](https://chrome.google.com/webstore/detail/bitcoin-price-tag/phjlopbkegpphenpgimnlckfmjfanceh).
>>>>>>> 9e3b9cc9

## License

[MIT](https://opensource.org/licenses/MIT)<|MERGE_RESOLUTION|>--- conflicted
+++ resolved
@@ -9,7 +9,8 @@
 
 **Bitcoin Price Tag** uses the CoinDesk API to fetch the current price of bitcoin and uses that to convert fiat-denominated prices to bitcoin.
 
-<<<<<<< HEAD
+Fork of the original extension published [here](https://chrome.google.com/webstore/detail/bitcoin-price-tag/phjlopbkegpphenpgimnlckfmjfanceh).
+
 ## Development
 
 ### Prerequisites
@@ -38,9 +39,6 @@
 # Run tests with coverage
 pnpm test:coverage
 ```
-=======
-Fork of the original extension published [here](https://chrome.google.com/webstore/detail/bitcoin-price-tag/phjlopbkegpphenpgimnlckfmjfanceh).
->>>>>>> 9e3b9cc9
 
 ## License
 
